--- conflicted
+++ resolved
@@ -114,10 +114,7 @@
   assert.equal(afterMarkers.length, 2, '2 after markers');
   assert.ok(beforeMarker.isEmpty, 'beforeMarker is empty');
   assert.equal(afterMarkers[0].value, 'hi there!');
-<<<<<<< HEAD
   assert.ok(afterMarkers[1].isEmpty, 'final afterMarker is empty');
-=======
-  assert.ok(afterMarkers[1].empty(), 'final afterMarker is empty');
 });
 
 test('#clone a marker', (assert) => {
@@ -126,5 +123,4 @@
   assert.equal(marker.builder, cloned.builder, 'builder is present');
   assert.equal(marker.value, cloned.value, 'value is present');
   assert.equal(marker.markups.length, cloned.markups.length, 'markup length is the same');
->>>>>>> 41a82149
 });